package azurerm

import (
	"fmt"
	"time"

	"github.com/Azure/azure-sdk-for-go/services/preview/monitor/mgmt/2019-06-01/insights"
	"github.com/hashicorp/terraform-plugin-sdk/helper/schema"
	"github.com/hashicorp/terraform-plugin-sdk/helper/structure"
	"github.com/hashicorp/terraform-plugin-sdk/helper/validation"
	"github.com/terraform-providers/terraform-provider-azurerm/azurerm/helpers/azure"
	"github.com/terraform-providers/terraform-provider-azurerm/azurerm/helpers/response"
	"github.com/terraform-providers/terraform-provider-azurerm/azurerm/helpers/tf"
	"github.com/terraform-providers/terraform-provider-azurerm/azurerm/helpers/validate"
	"github.com/terraform-providers/terraform-provider-azurerm/azurerm/internal/features"
	"github.com/terraform-providers/terraform-provider-azurerm/azurerm/internal/tags"
	"github.com/terraform-providers/terraform-provider-azurerm/azurerm/internal/timeouts"
	"github.com/terraform-providers/terraform-provider-azurerm/azurerm/utils"
)

func resourceArmMonitorActionGroup() *schema.Resource {
	return &schema.Resource{
		Create: resourceArmMonitorActionGroupCreateUpdate,
		Read:   resourceArmMonitorActionGroupRead,
		Update: resourceArmMonitorActionGroupCreateUpdate,
		Delete: resourceArmMonitorActionGroupDelete,
		Importer: &schema.ResourceImporter{
			State: schema.ImportStatePassthrough,
		},

		Timeouts: &schema.ResourceTimeout{
			Create: schema.DefaultTimeout(30 * time.Minute),
			Read:   schema.DefaultTimeout(5 * time.Minute),
			Update: schema.DefaultTimeout(30 * time.Minute),
			Delete: schema.DefaultTimeout(30 * time.Minute),
		},

		Schema: map[string]*schema.Schema{
			"name": {
				Type:         schema.TypeString,
				Required:     true,
				ForceNew:     true,
				ValidateFunc: validate.NoEmptyStrings,
			},

			"resource_group_name": azure.SchemaResourceGroupName(),

			"short_name": {
				Type:         schema.TypeString,
				Required:     true,
				ValidateFunc: validation.StringLenBetween(1, 12),
			},

			"enabled": {
				Type:     schema.TypeBool,
				Optional: true,
				Default:  true,
			},

			"email_receiver": {
				Type:     schema.TypeList,
				Optional: true,
				Elem: &schema.Resource{
					Schema: map[string]*schema.Schema{
						"name": {
							Type:         schema.TypeString,
							Required:     true,
							ValidateFunc: validate.NoEmptyStrings,
						},
						"email_address": {
							Type:         schema.TypeString,
							Required:     true,
							ValidateFunc: validate.NoEmptyStrings,
						},
					},
				},
			},

			"itsm_receiver": {
				Type:     schema.TypeList,
				Optional: true,
				Elem: &schema.Resource{
					Schema: map[string]*schema.Schema{
						"name": {
							Type:         schema.TypeString,
							Required:     true,
							ValidateFunc: validate.NoEmptyStrings,
						},
						"workspace_id": {
							Type:         schema.TypeString,
							Required:     true,
							ValidateFunc: validate.UUID,
						},
						"connection_id": {
							Type:         schema.TypeString,
							Required:     true,
							ValidateFunc: validate.UUID,
						},
						"ticket_configuration": {
							Type:             schema.TypeString,
							Required:         true,
							ValidateFunc:     validation.ValidateJsonString,
							DiffSuppressFunc: structure.SuppressJsonDiff,
						},
						"region": {
							Type:         schema.TypeString,
							Required:     true,
							ValidateFunc: validate.NoEmptyStrings,
						},
					},
				},
			},

			"azure_app_push_receiver": {
				Type:     schema.TypeList,
				Optional: true,
				Elem: &schema.Resource{
					Schema: map[string]*schema.Schema{
						"name": {
							Type:         schema.TypeString,
							Required:     true,
							ValidateFunc: validate.NoEmptyStrings,
						},
						"email_address": {
							Type:         schema.TypeString,
							Required:     true,
							ValidateFunc: validate.NoEmptyStrings,
						},
					},
				},
			},

			"sms_receiver": {
				Type:     schema.TypeList,
				Optional: true,
				Elem: &schema.Resource{
					Schema: map[string]*schema.Schema{
						"name": {
							Type:         schema.TypeString,
							Required:     true,
							ValidateFunc: validate.NoEmptyStrings,
						},
						"country_code": {
							Type:         schema.TypeString,
							Required:     true,
							ValidateFunc: validate.NoEmptyStrings,
						},
						"phone_number": {
							Type:         schema.TypeString,
							Required:     true,
							ValidateFunc: validate.NoEmptyStrings,
						},
					},
				},
			},

			"webhook_receiver": {
				Type:     schema.TypeList,
				Optional: true,
				Elem: &schema.Resource{
					Schema: map[string]*schema.Schema{
						"name": {
							Type:         schema.TypeString,
							Required:     true,
							ValidateFunc: validate.NoEmptyStrings,
						},
						"service_uri": {
							Type:         schema.TypeString,
							Required:     true,
							ValidateFunc: validate.URLIsHTTPOrHTTPS,
						},
					},
				},
			},

			"automation_runbook_receiver": {
				Type:     schema.TypeList,
				Optional: true,
				Elem: &schema.Resource{
					Schema: map[string]*schema.Schema{
						"name": {
							Type:         schema.TypeString,
							Required:     true,
							ValidateFunc: validate.NoEmptyStrings,
						},
<<<<<<< HEAD
						"automation_account_id": {
							Type:         schema.TypeString,
							Required:     true,
							ValidateFunc: azure.ValidateResourceID,
						},
						"runbook_name": {
							Type:         schema.TypeString,
							Required:     true,
							ValidateFunc: validate.NoEmptyStrings,
						},
						"webhook_resource_id": {
							Type:         schema.TypeString,
							Required:     true,
							ValidateFunc: validate.NoEmptyStrings,
						},
						"is_global_runbook": {
							Type:     schema.TypeBool,
							Required: true,
						},
						"service_uri": {
							Type:         schema.TypeString,
							Required:     true,
							ValidateFunc: validate.URLIsHTTPOrHTTPS,
						},
					},
				},
			},

			"voice_receiver": {
				Type:     schema.TypeList,
				Optional: true,
				Elem: &schema.Resource{
					Schema: map[string]*schema.Schema{
						"name": {
							Type:         schema.TypeString,
							Required:     true,
							ValidateFunc: validate.NoEmptyStrings,
						},
						"country_code": {
							Type:         schema.TypeString,
							Required:     true,
							ValidateFunc: validate.NoEmptyStrings,
						},
						"phone_number": {
							Type:         schema.TypeString,
							Required:     true,
							ValidateFunc: validate.NoEmptyStrings,
						},
					},
				},
			},

			"logic_app_receiver": {
				Type:     schema.TypeList,
				Optional: true,
				Elem: &schema.Resource{
					Schema: map[string]*schema.Schema{
						"name": {
							Type:         schema.TypeString,
							Required:     true,
							ValidateFunc: validate.NoEmptyStrings,
						},
						"resource_id": {
							Type:         schema.TypeString,
							Required:     true,
							ValidateFunc: validate.NoEmptyStrings,
						},
						"callback_url": {
							Type:         schema.TypeString,
							Required:     true,
							ValidateFunc: validate.URLIsHTTPOrHTTPS,
						},
						"use_common_alert_schema": {
							Type:     schema.TypeBool,
							Optional: true,
							Default:  false,
						},
					},
				},
			},

			"azure_function_receiver": {
				Type:     schema.TypeList,
				Optional: true,
				Elem: &schema.Resource{
					Schema: map[string]*schema.Schema{
						"name": {
							Type:         schema.TypeString,
							Required:     true,
							ValidateFunc: validate.NoEmptyStrings,
						},
						"function_app_resource_id": {
							Type:         schema.TypeString,
							Required:     true,
							ValidateFunc: validate.NoEmptyStrings,
						},
						"function_name": {
							Type:         schema.TypeString,
							Required:     true,
							ValidateFunc: validate.NoEmptyStrings,
						},
						"http_trigger_url": {
							Type:         schema.TypeString,
							Required:     true,
							ValidateFunc: validate.URLIsHTTPOrHTTPS,
						},
=======
>>>>>>> d8fefed6
						"use_common_alert_schema": {
							Type:     schema.TypeBool,
							Optional: true,
							Default:  false,
						},
					},
				},
			},

			"tags": tags.Schema(),
		},
	}
}

func resourceArmMonitorActionGroupCreateUpdate(d *schema.ResourceData, meta interface{}) error {
	client := meta.(*ArmClient).Monitor.ActionGroupsClient
	ctx, cancel := timeouts.ForCreateUpdate(meta.(*ArmClient).StopContext, d)
	defer cancel()

	name := d.Get("name").(string)
	resGroup := d.Get("resource_group_name").(string)

	if features.ShouldResourcesBeImported() && d.IsNewResource() {
		existing, err := client.Get(ctx, resGroup, name)
		if err != nil {
			if !utils.ResponseWasNotFound(existing.Response) {
				return fmt.Errorf("Error checking for presence of existing Monitor Action Group Service Plan %q (Resource Group %q): %s", name, resGroup, err)
			}
		}

		if existing.ID != nil && *existing.ID != "" {
			return tf.ImportAsExistsError("azurerm_monitor_action_group", *existing.ID)
		}
	}

	shortName := d.Get("short_name").(string)
	enabled := d.Get("enabled").(bool)

	emailReceiversRaw := d.Get("email_receiver").([]interface{})
	itsmReceiversRaw := d.Get("itsm_receiver").([]interface{})
	azureAppPushReceiversRaw := d.Get("azure_app_push_receiver").([]interface{})
	smsReceiversRaw := d.Get("sms_receiver").([]interface{})
	webhookReceiversRaw := d.Get("webhook_receiver").([]interface{})
	automationRunbookReceiversRaw := d.Get("automation_runbook_receiver").([]interface{})
	voiceReceiversRaw := d.Get("voice_receiver").([]interface{})
	logicAppReceiversRaw := d.Get("logic_app_receiver").([]interface{})
	azureFunctionReceiversRaw := d.Get("azure_function_receiver").([]interface{})

	t := d.Get("tags").(map[string]interface{})
	expandedTags := tags.Expand(t)

	parameters := insights.ActionGroupResource{
		Location: utils.String(azure.NormalizeLocation("Global")),
		ActionGroup: &insights.ActionGroup{
			GroupShortName:             utils.String(shortName),
			Enabled:                    utils.Bool(enabled),
			EmailReceivers:             expandMonitorActionGroupEmailReceiver(emailReceiversRaw),
			AzureAppPushReceivers:      expandMonitorActionGroupAzureAppPushReceiver(azureAppPushReceiversRaw),
			ItsmReceivers:              expandMonitorActionGroupItsmReceiver(itsmReceiversRaw),
			SmsReceivers:               expandMonitorActionGroupSmsReceiver(smsReceiversRaw),
			WebhookReceivers:           expandMonitorActionGroupWebHookReceiver(webhookReceiversRaw),
			AutomationRunbookReceivers: expandMonitorActionGroupAutomationRunbookReceiver(automationRunbookReceiversRaw),
			VoiceReceivers:             expandMonitorActionGroupVoiceReceiver(voiceReceiversRaw),
			LogicAppReceivers:          expandMonitorActionGroupLogicAppReceiver(logicAppReceiversRaw),
			AzureFunctionReceivers:     expandMonitorActionGroupAzureFunctionReceiver(azureFunctionReceiversRaw),
		},
		Tags: expandedTags,
	}

	if _, err := client.CreateOrUpdate(ctx, resGroup, name, parameters); err != nil {
		return fmt.Errorf("Error creating or updating action group %q (resource group %q): %+v", name, resGroup, err)
	}

	read, err := client.Get(ctx, resGroup, name)
	if err != nil {
		return fmt.Errorf("Error getting action group %q (resource group %q) after creation: %+v", name, resGroup, err)
	}
	if read.ID == nil {
		return fmt.Errorf("Action group %q (resource group %q) ID is empty", name, resGroup)
	}

	d.SetId(*read.ID)

	return resourceArmMonitorActionGroupRead(d, meta)
}

func resourceArmMonitorActionGroupRead(d *schema.ResourceData, meta interface{}) error {
	client := meta.(*ArmClient).Monitor.ActionGroupsClient
	ctx, cancel := timeouts.ForRead(meta.(*ArmClient).StopContext, d)
	defer cancel()

	id, err := azure.ParseAzureResourceID(d.Id())
	if err != nil {
		return err
	}
	resGroup := id.ResourceGroup
	name := id.Path["actionGroups"]

	resp, err := client.Get(ctx, resGroup, name)
	if err != nil {
		if response.WasNotFound(resp.Response.Response) {
			d.SetId("")
			return nil
		}
		return fmt.Errorf("Error getting action group %q (resource group %q): %+v", name, resGroup, err)
	}

	d.Set("name", name)
	d.Set("resource_group_name", resGroup)

	if group := resp.ActionGroup; group != nil {
		d.Set("short_name", group.GroupShortName)
		d.Set("enabled", group.Enabled)

		if err = d.Set("email_receiver", flattenMonitorActionGroupEmailReceiver(group.EmailReceivers)); err != nil {
			return fmt.Errorf("Error setting `email_receiver`: %+v", err)
		}

		if err = d.Set("itsm_receiver", flattenMonitorActionGroupItsmReceiver(group.ItsmReceivers)); err != nil {
			return fmt.Errorf("Error setting `itsm_receiver`: %+v", err)
		}

		if err = d.Set("azure_app_push_receiver", flattenMonitorActionGroupAzureAppPushReceiver(group.AzureAppPushReceivers)); err != nil {
			return fmt.Errorf("Error setting `azure_app_push_receiver`: %+v", err)
		}

		if err = d.Set("sms_receiver", flattenMonitorActionGroupSmsReceiver(group.SmsReceivers)); err != nil {
			return fmt.Errorf("Error setting `sms_receiver`: %+v", err)
		}

		if err = d.Set("webhook_receiver", flattenMonitorActionGroupWebHookReceiver(group.WebhookReceivers)); err != nil {
			return fmt.Errorf("Error setting `webhook_receiver`: %+v", err)
		}

		if err = d.Set("automation_runbook_receiver", flattenMonitorActionGroupAutomationRunbookReceiver(group.AutomationRunbookReceivers)); err != nil {
			return fmt.Errorf("Error setting `automation_runbook_receiver`: %+v", err)
		}

		if err = d.Set("voice_receiver", flattenMonitorActionGroupVoiceReceiver(group.VoiceReceivers)); err != nil {
			return fmt.Errorf("Error setting `voice_receiver`: %+v", err)
		}

		if err = d.Set("logic_app_receiver", flattenMonitorActionGroupLogicAppReceiver(group.LogicAppReceivers)); err != nil {
			return fmt.Errorf("Error setting `logic_app_receiver`: %+v", err)
		}

		if err = d.Set("azure_function_receiver", flattenMonitorActionGroupAzureFunctionReceiver(group.AzureFunctionReceivers)); err != nil {
			return fmt.Errorf("Error setting `azure_function_receiver`: %+v", err)
		}
	}
	return tags.FlattenAndSet(d, resp.Tags)
}

func resourceArmMonitorActionGroupDelete(d *schema.ResourceData, meta interface{}) error {
	client := meta.(*ArmClient).Monitor.ActionGroupsClient
	ctx, cancel := timeouts.ForDelete(meta.(*ArmClient).StopContext, d)
	defer cancel()

	id, err := azure.ParseAzureResourceID(d.Id())
	if err != nil {
		return err
	}
	resGroup := id.ResourceGroup
	name := id.Path["actionGroups"]

	resp, err := client.Delete(ctx, resGroup, name)
	if err != nil {
		if !response.WasNotFound(resp.Response) {
			return fmt.Errorf("Error deleting action group %q (resource group %q): %+v", name, resGroup, err)
		}
	}

	return nil
}

func expandMonitorActionGroupEmailReceiver(v []interface{}) *[]insights.EmailReceiver {
	receivers := make([]insights.EmailReceiver, 0)
	for _, receiverValue := range v {
		val := receiverValue.(map[string]interface{})
		receiver := insights.EmailReceiver{
			Name:         utils.String(val["name"].(string)),
			EmailAddress: utils.String(val["email_address"].(string)),
		}
		receivers = append(receivers, receiver)
	}
	return &receivers
}

func expandMonitorActionGroupItsmReceiver(v []interface{}) *[]insights.ItsmReceiver {
	receivers := make([]insights.ItsmReceiver, 0)
	for _, receiverValue := range v {
		val := receiverValue.(map[string]interface{})
		receiver := insights.ItsmReceiver{
			Name:                utils.String(val["name"].(string)),
			WorkspaceID:         utils.String(val["workspace_id"].(string)),
			ConnectionID:        utils.String(val["connection_id"].(string)),
			TicketConfiguration: utils.String(val["ticket_configuration"].(string)),
			Region:              utils.String(val["region"].(string)),
		}
		receivers = append(receivers, receiver)
	}
	return &receivers
}

func expandMonitorActionGroupAzureAppPushReceiver(v []interface{}) *[]insights.AzureAppPushReceiver {
	receivers := make([]insights.AzureAppPushReceiver, 0)
	for _, receiverValue := range v {
		val := receiverValue.(map[string]interface{})
		receiver := insights.AzureAppPushReceiver{
			Name:         utils.String(val["name"].(string)),
			EmailAddress: utils.String(val["email_address"].(string)),
		}
		receivers = append(receivers, receiver)
	}
	return &receivers
}

func expandMonitorActionGroupSmsReceiver(v []interface{}) *[]insights.SmsReceiver {
	receivers := make([]insights.SmsReceiver, 0)
	for _, receiverValue := range v {
		val := receiverValue.(map[string]interface{})
		receiver := insights.SmsReceiver{
			Name:        utils.String(val["name"].(string)),
			CountryCode: utils.String(val["country_code"].(string)),
			PhoneNumber: utils.String(val["phone_number"].(string)),
		}
		receivers = append(receivers, receiver)
	}
	return &receivers
}

func expandMonitorActionGroupWebHookReceiver(v []interface{}) *[]insights.WebhookReceiver {
	receivers := make([]insights.WebhookReceiver, 0)
	for _, receiverValue := range v {
		val := receiverValue.(map[string]interface{})
		receiver := insights.WebhookReceiver{
			Name:                 utils.String(val["name"].(string)),
			ServiceURI:           utils.String(val["service_uri"].(string)),
			UseCommonAlertSchema: utils.Bool(val["use_common_alert_schema"].(bool)),
		}
		receivers = append(receivers, receiver)
	}
	return &receivers
}

func expandMonitorActionGroupAutomationRunbookReceiver(v []interface{}) *[]insights.AutomationRunbookReceiver {
	receivers := make([]insights.AutomationRunbookReceiver, 0)
	for _, receiverValue := range v {
		val := receiverValue.(map[string]interface{})
		receiver := insights.AutomationRunbookReceiver{
			Name:                utils.String(val["name"].(string)),
			AutomationAccountID: utils.String(val["automation_account_id"].(string)),
			RunbookName:         utils.String(val["runbook_name"].(string)),
			WebhookResourceID:   utils.String(val["webhook_resource_id"].(string)),
			IsGlobalRunbook:     utils.Bool(val["is_global_runbook"].(bool)),
			ServiceURI:          utils.String(val["service_uri"].(string)),
		}
		receivers = append(receivers, receiver)
	}
	return &receivers
}

func expandMonitorActionGroupVoiceReceiver(v []interface{}) *[]insights.VoiceReceiver {
	receivers := make([]insights.VoiceReceiver, 0)
	for _, receiverValue := range v {
		val := receiverValue.(map[string]interface{})
		receiver := insights.VoiceReceiver{
			Name:        utils.String(val["name"].(string)),
			CountryCode: utils.String(val["country_code"].(string)),
			PhoneNumber: utils.String(val["phone_number"].(string)),
		}
		receivers = append(receivers, receiver)
	}
	return &receivers
}

func expandMonitorActionGroupLogicAppReceiver(v []interface{}) *[]insights.LogicAppReceiver {
	receivers := make([]insights.LogicAppReceiver, 0)
	for _, receiverValue := range v {
		val := receiverValue.(map[string]interface{})
		receiver := insights.LogicAppReceiver{
			Name:        utils.String(val["name"].(string)),
			ResourceID:  utils.String(val["resource_id"].(string)),
			CallbackURL: utils.String(val["callback_url"].(string)),
		}
		receivers = append(receivers, receiver)
	}
	return &receivers
}

func expandMonitorActionGroupAzureFunctionReceiver(v []interface{}) *[]insights.AzureFunctionReceiver {
	receivers := make([]insights.AzureFunctionReceiver, 0)
	for _, receiverValue := range v {
		val := receiverValue.(map[string]interface{})
		receiver := insights.AzureFunctionReceiver{
			Name:                  utils.String(val["name"].(string)),
			FunctionAppResourceID: utils.String(val["function_app_resource_id"].(string)),
			FunctionName:          utils.String(val["function_name"].(string)),
			HTTPTriggerURL:        utils.String(val["http_trigger_url"].(string)),
		}
		receivers = append(receivers, receiver)
	}
	return &receivers
}

func flattenMonitorActionGroupEmailReceiver(receivers *[]insights.EmailReceiver) []interface{} {
	result := make([]interface{}, 0)
	if receivers != nil {
		for _, receiver := range *receivers {
			val := make(map[string]interface{})
			if receiver.Name != nil {
				val["name"] = *receiver.Name
			}
			if receiver.EmailAddress != nil {
				val["email_address"] = *receiver.EmailAddress
			}

			result = append(result, val)
		}
	}
	return result
}

func flattenMonitorActionGroupItsmReceiver(receivers *[]insights.ItsmReceiver) []interface{} {
	result := make([]interface{}, 0)
	if receivers != nil {
		for _, receiver := range *receivers {
			val := make(map[string]interface{})
			if receiver.Name != nil {
				val["name"] = *receiver.Name
			}
			if receiver.WorkspaceID != nil {
				val["workspace_id"] = *receiver.WorkspaceID
			}
			if receiver.ConnectionID != nil {
				val["connection_id"] = *receiver.ConnectionID
			}
			if receiver.TicketConfiguration != nil {
				val["ticket_configuration"] = *receiver.TicketConfiguration
			}
			if receiver.Region != nil {
				val["region"] = *receiver.Region
			}
			result = append(result, val)
		}
	}
	return result
}

func flattenMonitorActionGroupAzureAppPushReceiver(receivers *[]insights.AzureAppPushReceiver) []interface{} {
	result := make([]interface{}, 0)
	if receivers != nil {
		for _, receiver := range *receivers {
			val := make(map[string]interface{})
			if receiver.Name != nil {
				val["name"] = *receiver.Name
			}
			if receiver.EmailAddress != nil {
				val["email_address"] = *receiver.EmailAddress
			}
			result = append(result, val)
		}
	}
	return result
}

func flattenMonitorActionGroupSmsReceiver(receivers *[]insights.SmsReceiver) []interface{} {
	result := make([]interface{}, 0)
	if receivers != nil {
		for _, receiver := range *receivers {
			val := make(map[string]interface{})
			if receiver.Name != nil {
				val["name"] = *receiver.Name
			}
			if receiver.CountryCode != nil {
				val["country_code"] = *receiver.CountryCode
			}
			if receiver.PhoneNumber != nil {
				val["phone_number"] = *receiver.PhoneNumber
			}

			result = append(result, val)
		}
	}
	return result
}

func flattenMonitorActionGroupWebHookReceiver(receivers *[]insights.WebhookReceiver) []interface{} {
	result := make([]interface{}, 0)
	if receivers != nil {
		for _, receiver := range *receivers {
			val := make(map[string]interface{})
			if receiver.Name != nil {
				val["name"] = *receiver.Name
			}
			if receiver.ServiceURI != nil {
				val["service_uri"] = *receiver.ServiceURI
			}
			if receiver.UseCommonAlertSchema != nil {
				val["use_common_alert_schema"] = *receiver.UseCommonAlertSchema
			}

			result = append(result, val)
		}
	}
	return result
}

func flattenMonitorActionGroupAutomationRunbookReceiver(receivers *[]insights.AutomationRunbookReceiver) []interface{} {
	result := make([]interface{}, 0)
	if receivers != nil {
		for _, receiver := range *receivers {
			val := make(map[string]interface{})
			if receiver.Name != nil {
				val["name"] = *receiver.Name
			}
			if receiver.AutomationAccountID != nil {
				val["automation_account_id"] = *receiver.AutomationAccountID
			}
			if receiver.RunbookName != nil {
				val["runbook_name"] = *receiver.RunbookName
			}
			if receiver.WebhookResourceID != nil {
				val["webhook_resource_id"] = *receiver.WebhookResourceID
			}
			if receiver.IsGlobalRunbook != nil {
				val["is_global_runbook"] = *receiver.IsGlobalRunbook
			}
			if receiver.ServiceURI != nil {
				val["service_uri"] = *receiver.ServiceURI
			}
			result = append(result, val)
		}
	}
	return result
}

func flattenMonitorActionGroupVoiceReceiver(receivers *[]insights.VoiceReceiver) []interface{} {
	result := make([]interface{}, 0)
	if receivers != nil {
		for _, receiver := range *receivers {
			val := make(map[string]interface{})
			if receiver.Name != nil {
				val["name"] = *receiver.Name
			}
			if receiver.CountryCode != nil {
				val["country_code"] = *receiver.CountryCode
			}
			if receiver.PhoneNumber != nil {
				val["phone_number"] = *receiver.PhoneNumber
			}
			result = append(result, val)
		}
	}
	return result
}

func flattenMonitorActionGroupLogicAppReceiver(receivers *[]insights.LogicAppReceiver) []interface{} {
	result := make([]interface{}, 0)
	if receivers != nil {
		for _, receiver := range *receivers {
			val := make(map[string]interface{})
			if receiver.Name != nil {
				val["name"] = *receiver.Name
			}
			if receiver.ResourceID != nil {
				val["resource_id"] = *receiver.ResourceID
			}
			if receiver.CallbackURL != nil {
				val["callback_url"] = *receiver.CallbackURL
			}
			result = append(result, val)
		}
	}
	return result
}

func flattenMonitorActionGroupAzureFunctionReceiver(receivers *[]insights.AzureFunctionReceiver) []interface{} {
	result := make([]interface{}, 0)
	if receivers != nil {
		for _, receiver := range *receivers {
			val := make(map[string]interface{})
			if receiver.Name != nil {
				val["name"] = *receiver.Name
			}
			if receiver.FunctionAppResourceID != nil {
				val["function_app_resource_id"] = *receiver.FunctionAppResourceID
			}
			if receiver.FunctionName != nil {
				val["function_name"] = *receiver.FunctionName
			}
			if receiver.HTTPTriggerURL != nil {
				val["http_trigger_url"] = *receiver.HTTPTriggerURL
			}
			result = append(result, val)
		}
	}
	return result
}<|MERGE_RESOLUTION|>--- conflicted
+++ resolved
@@ -169,93 +169,6 @@
 							Required:     true,
 							ValidateFunc: validate.URLIsHTTPOrHTTPS,
 						},
-					},
-				},
-			},
-
-			"automation_runbook_receiver": {
-				Type:     schema.TypeList,
-				Optional: true,
-				Elem: &schema.Resource{
-					Schema: map[string]*schema.Schema{
-						"name": {
-							Type:         schema.TypeString,
-							Required:     true,
-							ValidateFunc: validate.NoEmptyStrings,
-						},
-<<<<<<< HEAD
-						"automation_account_id": {
-							Type:         schema.TypeString,
-							Required:     true,
-							ValidateFunc: azure.ValidateResourceID,
-						},
-						"runbook_name": {
-							Type:         schema.TypeString,
-							Required:     true,
-							ValidateFunc: validate.NoEmptyStrings,
-						},
-						"webhook_resource_id": {
-							Type:         schema.TypeString,
-							Required:     true,
-							ValidateFunc: validate.NoEmptyStrings,
-						},
-						"is_global_runbook": {
-							Type:     schema.TypeBool,
-							Required: true,
-						},
-						"service_uri": {
-							Type:         schema.TypeString,
-							Required:     true,
-							ValidateFunc: validate.URLIsHTTPOrHTTPS,
-						},
-					},
-				},
-			},
-
-			"voice_receiver": {
-				Type:     schema.TypeList,
-				Optional: true,
-				Elem: &schema.Resource{
-					Schema: map[string]*schema.Schema{
-						"name": {
-							Type:         schema.TypeString,
-							Required:     true,
-							ValidateFunc: validate.NoEmptyStrings,
-						},
-						"country_code": {
-							Type:         schema.TypeString,
-							Required:     true,
-							ValidateFunc: validate.NoEmptyStrings,
-						},
-						"phone_number": {
-							Type:         schema.TypeString,
-							Required:     true,
-							ValidateFunc: validate.NoEmptyStrings,
-						},
-					},
-				},
-			},
-
-			"logic_app_receiver": {
-				Type:     schema.TypeList,
-				Optional: true,
-				Elem: &schema.Resource{
-					Schema: map[string]*schema.Schema{
-						"name": {
-							Type:         schema.TypeString,
-							Required:     true,
-							ValidateFunc: validate.NoEmptyStrings,
-						},
-						"resource_id": {
-							Type:         schema.TypeString,
-							Required:     true,
-							ValidateFunc: validate.NoEmptyStrings,
-						},
-						"callback_url": {
-							Type:         schema.TypeString,
-							Required:     true,
-							ValidateFunc: validate.URLIsHTTPOrHTTPS,
-						},
 						"use_common_alert_schema": {
 							Type:     schema.TypeBool,
 							Optional: true,
@@ -265,37 +178,121 @@
 				},
 			},
 
-			"azure_function_receiver": {
-				Type:     schema.TypeList,
-				Optional: true,
-				Elem: &schema.Resource{
-					Schema: map[string]*schema.Schema{
-						"name": {
-							Type:         schema.TypeString,
-							Required:     true,
-							ValidateFunc: validate.NoEmptyStrings,
-						},
-						"function_app_resource_id": {
-							Type:         schema.TypeString,
-							Required:     true,
-							ValidateFunc: validate.NoEmptyStrings,
-						},
-						"function_name": {
-							Type:         schema.TypeString,
-							Required:     true,
-							ValidateFunc: validate.NoEmptyStrings,
-						},
-						"http_trigger_url": {
+			"automation_runbook_receiver": {
+				Type:     schema.TypeList,
+				Optional: true,
+				Elem: &schema.Resource{
+					Schema: map[string]*schema.Schema{
+						"name": {
+							Type:         schema.TypeString,
+							Required:     true,
+							ValidateFunc: validate.NoEmptyStrings,
+						},
+						"automation_account_id": {
+							Type:         schema.TypeString,
+							Required:     true,
+							ValidateFunc: azure.ValidateResourceID,
+						},
+						"runbook_name": {
+							Type:         schema.TypeString,
+							Required:     true,
+							ValidateFunc: validate.NoEmptyStrings,
+						},
+						"webhook_resource_id": {
+							Type:         schema.TypeString,
+							Required:     true,
+							ValidateFunc: validate.NoEmptyStrings,
+						},
+						"is_global_runbook": {
+							Type:     schema.TypeBool,
+							Required: true,
+						},
+						"service_uri": {
 							Type:         schema.TypeString,
 							Required:     true,
 							ValidateFunc: validate.URLIsHTTPOrHTTPS,
 						},
-=======
->>>>>>> d8fefed6
+					},
+				},
+			},
+
+			"voice_receiver": {
+				Type:     schema.TypeList,
+				Optional: true,
+				Elem: &schema.Resource{
+					Schema: map[string]*schema.Schema{
+						"name": {
+							Type:         schema.TypeString,
+							Required:     true,
+							ValidateFunc: validate.NoEmptyStrings,
+						},
+						"country_code": {
+							Type:         schema.TypeString,
+							Required:     true,
+							ValidateFunc: validate.NoEmptyStrings,
+						},
+						"phone_number": {
+							Type:         schema.TypeString,
+							Required:     true,
+							ValidateFunc: validate.NoEmptyStrings,
+						},
+					},
+				},
+			},
+
+			"logic_app_receiver": {
+				Type:     schema.TypeList,
+				Optional: true,
+				Elem: &schema.Resource{
+					Schema: map[string]*schema.Schema{
+						"name": {
+							Type:         schema.TypeString,
+							Required:     true,
+							ValidateFunc: validate.NoEmptyStrings,
+						},
+						"resource_id": {
+							Type:         schema.TypeString,
+							Required:     true,
+							ValidateFunc: validate.NoEmptyStrings,
+						},
+						"callback_url": {
+							Type:         schema.TypeString,
+							Required:     true,
+							ValidateFunc: validate.URLIsHTTPOrHTTPS,
+						},
 						"use_common_alert_schema": {
 							Type:     schema.TypeBool,
 							Optional: true,
 							Default:  false,
+						},
+					},
+				},
+			},
+
+			"azure_function_receiver": {
+				Type:     schema.TypeList,
+				Optional: true,
+				Elem: &schema.Resource{
+					Schema: map[string]*schema.Schema{
+						"name": {
+							Type:         schema.TypeString,
+							Required:     true,
+							ValidateFunc: validate.NoEmptyStrings,
+						},
+						"function_app_resource_id": {
+							Type:         schema.TypeString,
+							Required:     true,
+							ValidateFunc: validate.NoEmptyStrings,
+						},
+						"function_name": {
+							Type:         schema.TypeString,
+							Required:     true,
+							ValidateFunc: validate.NoEmptyStrings,
+						},
+						"http_trigger_url": {
+							Type:         schema.TypeString,
+							Required:     true,
+							ValidateFunc: validate.URLIsHTTPOrHTTPS,
 						},
 					},
 				},
